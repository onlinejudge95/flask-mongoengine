# -*- coding: utf-8 -*-
from __future__ import absolute_import
import mongoengine, inspect

from flask import abort, current_app
from mongoengine.base.fields import BaseField
from mongoengine.queryset import (MultipleObjectsReturned,
    DoesNotExist, QuerySet)

<<<<<<< HEAD
=======
import mongoengine
from distutils.version import StrictVersion

from mongoengine.base.fields import BaseField


from mongoengine.queryset import MultipleObjectsReturned, DoesNotExist, QuerySet
>>>>>>> 624d419f
from mongoengine.base import ValidationError
from pymongo import uri_parser
from .sessions import *
from .pagination import *
from .metadata import *
from .json import override_json_encoder
from .wtf import WtfBaseField
from .connection import *
import flask_mongoengine

def redirect_connection_calls(cls):
    """
    Redirect mongonengine.connection
    calls via flask_mongoengine.connection
    """

    # Proxy all 'mongoengine.connection'
    # specific attr via 'flask_mongoengine'
    connection_methods = {
        'get_db' : get_db,
        'DEFAULT_CONNECTION_NAME' : DEFAULT_CONNECTION_NAME,
        'get_connection' : get_connection
    }

    cls_module = inspect.getmodule(cls)
    if cls_module != mongoengine.connection:
        for attr in inspect.getmembers(cls_module):
            n = attr[0]
            if connection_methods.get(n, None):
                setattr(cls_module, n, connection_methods.get(n, None))

def _patch_base_field(obj, name):
    """
    If the object submitted has a class whose base class is
    mongoengine.base.fields.BaseField, then monkey patch to
    replace it with flask_mongoengine.wtf.WtfBaseField.

    @note:  WtfBaseField is an instance of BaseField - but
            gives us the flexibility to extend field parameters
            and settings required of WTForm via model form generator.

    @see: flask_mongoengine.wtf.base.WtfBaseField.
    @see: model_form in flask_mongoengine.wtf.orm

    @param obj:     The object whose footprint to locate the class.
    @param name:    Name of the class to locate.

    """
    # locate class
    cls = getattr(obj, name)
    if not inspect.isclass(cls):
        return

    # fetch class base classes
    cls_bases = list(cls.__bases__)

    # replace BaseField with WtfBaseField
    for index, base in enumerate(cls_bases):
        if base == BaseField:
            cls_bases[index] = WtfBaseField
            cls.__bases__ = tuple(cls_bases)
            break

    # re-assign class back to
    # object footprint
    delattr(obj, name)
    setattr(obj, name, cls)
    redirect_connection_calls(cls)

def _include_mongoengine(obj):
    for module in mongoengine, mongoengine.fields:
        for key in module.__all__:
            if not hasattr(obj, key):
                setattr(obj, key, getattr(module, key))

                # patch BaseField if available
                _patch_base_field(obj, key)

<<<<<<< HEAD
def current_mongoengine_instance():
    """
    Obtain instance of MongoEngine in the
    current working app instance.
    """
    me = current_app.extensions.get('mongoengine', None)
    if current_app and me:
        instance_dict = me.items()\
            if (sys.version_info >= (3, 0)) else me.iteritems()
        for k, v in instance_dict:
            if isinstance(k, MongoEngine):
                return k
    return None
=======

def _create_connection(conn_settings):

    # Handle multiple connections recursively
    if isinstance(conn_settings, list):
        connections = {}
        for conn in conn_settings:
            connections[conn.get('alias')] = _create_connection(conn)
        return connections

    # Ugly dict comprehention in order to support python 2.6
    conn = dict((k.lower(), v) for k, v in conn_settings.items() if v is not None)

    if 'replicaset' in conn:
        conn['replicaSet'] = conn.pop('replicaset')

    if (StrictVersion(mongoengine.__version__) >= StrictVersion('0.10.6') and
        current_app.config['TESTING'] == True and
        conn.get('host', '').startswith('mongomock://')):
        pass
    # Handle uri style connections
    elif "://" in conn.get('host', ''):
        uri_dict = uri_parser.parse_uri(conn['host'])
        conn['db'] = uri_dict['database']
        if conn['db'] is None:
            raise ValueError('Mongo host URI must contain database name')

    return mongoengine.connect(conn.pop('db', 'test'), **conn)


>>>>>>> 624d419f

class MongoEngine(object):

    def __init__(self, app=None, config=None):
        _include_mongoengine(self)

        self.Document = Document
        self.DynamicDocument = DynamicDocument

        if app is not None:
            self.init_app(app, config)

    def init_app(self, app, config=None):
        app.extensions = getattr(app, 'extensions', {})

        # Make documents JSON serializable
        override_json_encoder(app)

        if not 'mongoengine' in app.extensions:
            app.extensions['mongoengine'] = {}

        if self in app.extensions['mongoengine']:
            # Raise an exception if extension already initialized as
            # potentially new configuration would not be loaded.
            raise Exception('Extension already initialized')

        if not config:
            # If not passed a config then we
            # read the connection settings from
            # the app config.
            config = app.config

        # Obtain db connection
        connection = create_connection(config)

        # Store objects in application instance
        # so that multiple apps do not end up
        # accessing the same objects.
        s = {'app': app, 'conn': connection}
        app.extensions['mongoengine'][self] = s

    def disconnect(self):
        conn_settings = fetch_connection_settings(current_app.config)
        if isinstance(conn_settings, list):
            for setting in conn_settings:
                alias = setting.get('alias', DEFAULT_CONNECTION_NAME)
                disconnect(alias, setting.get('preserve_temp_db', False))
        else:
            alias = conn_settings.get('alias', DEFAULT_CONNECTION_NAME)
            disconnect(alias, conn_settings.get('preserve_temp_db', False))
        return True

    @property
    def connection(self):
        return current_app.extensions['mongoengine'][self]['conn']


class BaseQuerySet(QuerySet):
    """
    A base queryset with handy extras
    """

    def get_or_404(self, *args, **kwargs):
        try:
            return self.get(*args, **kwargs)
        except (MultipleObjectsReturned, DoesNotExist, ValidationError):
            abort(404)

    def first_or_404(self):

        obj = self.first()
        if obj is None:
            abort(404)

        return obj

    def paginate(self, page, per_page, error_out=True):
        return Pagination(self, page, per_page)

    def paginate_field(self, field_name, doc_id, page, per_page,
                       total=None):
        item = self.get(id=doc_id)
        count = getattr(item, field_name + "_count", '')
        total = total or count or len(getattr(item, field_name))
        return ListFieldPagination(self, doc_id, field_name, page, per_page,
                                   total=total)

class Document(mongoengine.Document):
    """Abstract document with extra helpers in the queryset class"""

    meta = {'abstract': True,
            'queryset_class': BaseQuerySet}

    def paginate_field(self, field_name, page, per_page, total=None):
        count = getattr(self, field_name + "_count", '')
        total = total or count or len(getattr(self, field_name))
        return ListFieldPagination(self.__class__.objects, self.pk, field_name,
                                   page, per_page, total=total)


class DynamicDocument(mongoengine.DynamicDocument):
    """Abstract Dynamic document with extra helpers in the queryset class"""

    meta = {'abstract': True,
            'queryset_class': BaseQuerySet}<|MERGE_RESOLUTION|>--- conflicted
+++ resolved
@@ -7,16 +7,6 @@
 from mongoengine.queryset import (MultipleObjectsReturned,
     DoesNotExist, QuerySet)
 
-<<<<<<< HEAD
-=======
-import mongoengine
-from distutils.version import StrictVersion
-
-from mongoengine.base.fields import BaseField
-
-
-from mongoengine.queryset import MultipleObjectsReturned, DoesNotExist, QuerySet
->>>>>>> 624d419f
 from mongoengine.base import ValidationError
 from pymongo import uri_parser
 from .sessions import *
@@ -63,8 +53,8 @@
 
     @param obj:     The object whose footprint to locate the class.
     @param name:    Name of the class to locate.
-
-    """
+    """
+    
     # locate class
     cls = getattr(obj, name)
     if not inspect.isclass(cls):
@@ -95,7 +85,6 @@
                 # patch BaseField if available
                 _patch_base_field(obj, key)
 
-<<<<<<< HEAD
 def current_mongoengine_instance():
     """
     Obtain instance of MongoEngine in the
@@ -109,38 +98,6 @@
             if isinstance(k, MongoEngine):
                 return k
     return None
-=======
-
-def _create_connection(conn_settings):
-
-    # Handle multiple connections recursively
-    if isinstance(conn_settings, list):
-        connections = {}
-        for conn in conn_settings:
-            connections[conn.get('alias')] = _create_connection(conn)
-        return connections
-
-    # Ugly dict comprehention in order to support python 2.6
-    conn = dict((k.lower(), v) for k, v in conn_settings.items() if v is not None)
-
-    if 'replicaset' in conn:
-        conn['replicaSet'] = conn.pop('replicaset')
-
-    if (StrictVersion(mongoengine.__version__) >= StrictVersion('0.10.6') and
-        current_app.config['TESTING'] == True and
-        conn.get('host', '').startswith('mongomock://')):
-        pass
-    # Handle uri style connections
-    elif "://" in conn.get('host', ''):
-        uri_dict = uri_parser.parse_uri(conn['host'])
-        conn['db'] = uri_dict['database']
-        if conn['db'] is None:
-            raise ValueError('Mongo host URI must contain database name')
-
-    return mongoengine.connect(conn.pop('db', 'test'), **conn)
-
-
->>>>>>> 624d419f
 
 class MongoEngine(object):
 
